--- conflicted
+++ resolved
@@ -1487,14 +1487,8 @@
 def test_caltrack_modeled_savings_empty_temperature_data(
     baseline_model, reporting_model,
 ):
-<<<<<<< HEAD
     index = pd.DatetimeIndex([], tz='UTC', name='dt', freq='H')
-    temperature_data = pd.Series([], index=index)
-=======
-
-    index = pd.DatetimeIndex([], freq='H')
     temperature_data = pd.Series([], index=index).tz_localize('UTC')
->>>>>>> 31906e10
 
     meter_data_index = temperature_data.resample('D').sum().index
 
