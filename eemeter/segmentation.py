--- conflicted
+++ resolved
@@ -37,7 +37,7 @@
 
 
 class CalTRACKSegmentModel(object):
-    """ An object that captures the model fit for one segment.
+    """An object that captures the model fit for one segment.
 
     Attributes
     ----------
@@ -64,8 +64,7 @@
         self.warnings = warnings
 
     def predict(self, data):
-        """ A function which takes input data and predicts for this segment model.
-        """
+        """A function which takes input data and predicts for this segment model."""
         if self.formula is None:
             var_str = ""
         else:
@@ -94,21 +93,15 @@
         parameters = parameters[cols_to_predict]
 
         # Step 3, predict
-<<<<<<< HEAD
-        prediction = design_matrix_granular.dot(parameters).rename('predicted_usage')
-=======
-        prediction = design_matrix_granular.dot(parameters).rename(
-            "predicted_usage"
-        )
-        
->>>>>>> c1fb93b9
+        prediction = design_matrix_granular.dot(parameters).rename("predicted_usage")
+
         # Step 4, put nans back in
         prediction = prediction.reindex(data.index)
 
         return prediction
 
     def json(self):
-        """ Return a JSON-serializable representation of this result.
+        """Return a JSON-serializable representation of this result.
 
         The output of this function can be converted to a serialized string
         with :any:`json.dumps`.
@@ -124,7 +117,7 @@
 
     @classmethod
     def from_json(cls, data):
-        """ Loads a JSON-serializable representation into the model state.
+        """Loads a JSON-serializable representation into the model state.
 
         The input of this function is a dict which can be the result
         of :any:`json.loads`.
@@ -142,7 +135,7 @@
 
 
 class SegmentedModel(object):
-    """ Represent a model which has been broken into multiple model segments (for
+    """Represent a model which has been broken into multiple model segments (for
     CalTRACK Hourly, these are month-by-month segments, each of which is associated
     with a different model.
 
@@ -194,7 +187,7 @@
     def predict(
         self, prediction_index, temperature, **kwargs
     ):  # ignore extra args with kwargs
-        """ Predict over a prediction index by combining results from all models.
+        """Predict over a prediction index by combining results from all models.
 
         Parameters
         ----------
@@ -232,7 +225,7 @@
         return HourlyModelPrediction(result=result)
 
     def json(self):
-        """ Return a JSON-serializable representation of this result.
+        """Return a JSON-serializable representation of this result.
 
         The output of this function can be converted to a serialized string
         with :any:`json.dumps`.
@@ -254,8 +247,7 @@
 
 
 def filter_zero_weights_feature_processor(segment_name, segment_data):
-    """ A default segment processor to use if none is provided.
-    """
+    """A default segment processor to use if none is provided."""
     return segment_data[segment_data.weight > 0]
 
 
@@ -266,7 +258,7 @@
     feature_processor_kwargs=None,
     feature_processor_segment_name_mapping=None,
 ):
-    """ A utility for iterating over segments which allows providing a function for
+    """A utility for iterating over segments which allows providing a function for
     processing outputs into features.
 
     Parameters
@@ -453,7 +445,7 @@
 
 
 def segment_time_series(index, segment_type="single", drop_zero_weight_segments=False):
-    """ Split a time series index into segments by applying weights.
+    """Split a time series index into segments by applying weights.
 
     Parameters
     ----------
@@ -504,7 +496,7 @@
 
 
 def fit_model_segments(segmented_dataset_dict, fit_segment):
-    """ A function which fits a model to each item in a dataset.
+    """A function which fits a model to each item in a dataset.
 
     Parameters
     ----------
