--- conflicted
+++ resolved
@@ -16,21 +16,11 @@
 def _compute_r_squared_adj(r_squared, length, num_parameters):
 
     r_squared_adj = (1 - (1 - r_squared) * (length - 1) /
-<<<<<<< HEAD
         (length - num_parameters - 1))
-=======
-        (length - num_parameters - 1)) 
->>>>>>> edde6b6a
 
     return r_squared_adj
 
 
-<<<<<<< HEAD
-def _compute_cvrmse(combined):
-
-    cvrmse = (((combined['residuals'] ** 2).mean() ** 0.5) /
-        (combined['observed'].mean()))
-=======
 def _compute_rmse(combined):
 
     rmse = ((combined['residuals'].astype(float) ** 2).mean() ** 0.5)
@@ -49,21 +39,13 @@
 def _compute_cvrmse(rmse, observed_mean):
 
     cvrmse = rmse / observed_mean
->>>>>>> edde6b6a
 
     return cvrmse
 
 
-<<<<<<< HEAD
-def _compute_cvrmse_adj(combined, length, num_parameters):
-
-    cvrmse_adj = (((combined['residuals'].astype(float) ** 2).sum() /
-        (length - num_parameters)) ** 0.5) / (combined['observed'].mean())
-=======
 def _compute_cvrmse_adj(rmse_adj, observed_mean):
 
     cvrmse_adj = rmse_adj / observed_mean
->>>>>>> edde6b6a
 
     return cvrmse_adj
 
@@ -211,12 +193,9 @@
         self.observed_mean = combined['observed'].mean()
         self.predicted_mean = combined['predicted'].mean()
 
-<<<<<<< HEAD
-=======
         self.observed_variance = combined['observed'].var(ddof=0)
         self.predicted_variance = combined['predicted'].var(ddof=0)
 
->>>>>>> edde6b6a
         self.observed_skew = combined['observed'].skew()
         self.predicted_skew = combined['predicted'].skew()
 
@@ -230,13 +209,6 @@
         self.r_squared_adj = _compute_r_squared_adj(self.r_squared,
             self.merged_length, self.num_parameters)
 
-<<<<<<< HEAD
-        self.cvrmse = _compute_cvrmse(combined)
-        self.cvrmse_adj = _compute_cvrmse_adj(combined, self.merged_length,
-            self.num_parameters)
-
-        # Create a new DataFrame with all rows removed where observed is
-=======
         self.rmse = _compute_rmse(combined)
         self.rmse_adj = _compute_rmse_adj(combined, self.merged_length,
             self.num_parameters)
@@ -244,8 +216,7 @@
         self.cvrmse = _compute_cvrmse(self.rmse, self.observed_mean)
         self.cvrmse_adj = _compute_cvrmse_adj(self.rmse_adj, self.observed_mean)
 
-        # Create a new DataFrame with all rows removed where observed is 
->>>>>>> edde6b6a
+        # Create a new DataFrame with all rows removed where observed is
         # zero, so we can calculate a version of MAPE with the zeros excluded.
         # (Without the zeros excluded, MAPE becomes infinite when one observed
         # value is zero.)
